/*
 * Copyright 2018 Confluent Inc.
 *
 * Licensed under the Confluent Community License; you may not use this file
 * except in compliance with the License.  You may obtain a copy of the License at
 *
 * http://www.confluent.io/confluent-community-license
 *
 * Unless required by applicable law or agreed to in writing, software
 * distributed under the License is distributed on an "AS IS" BASIS, WITHOUT
 * WARRANTIES OF ANY KIND, either express or implied.  See the License for the
 * specific language governing permissions and limitations under the License.
 */

package io.confluent.kafka.schemaregistry.client;

import java.util.Collections;
import java.util.Objects;
import org.apache.avro.Schema;

import java.io.IOException;
import java.util.Collection;
import java.util.HashMap;
import java.util.IdentityHashMap;
import java.util.List;
import java.util.Map;

import io.confluent.kafka.schemaregistry.client.rest.RestService;
import io.confluent.kafka.schemaregistry.client.rest.Versions;
import io.confluent.kafka.schemaregistry.client.rest.entities.Config;
import io.confluent.kafka.schemaregistry.client.rest.entities.SchemaString;
import io.confluent.kafka.schemaregistry.client.rest.entities.requests.ConfigUpdateRequest;
import io.confluent.kafka.schemaregistry.client.rest.entities.requests.ModeGetResponse;
import io.confluent.kafka.schemaregistry.client.rest.entities.requests.ModeUpdateRequest;
import io.confluent.kafka.schemaregistry.client.rest.exceptions.RestClientException;
import io.confluent.kafka.schemaregistry.client.security.basicauth.BasicAuthCredentialProvider;
import io.confluent.kafka.schemaregistry.client.security.basicauth.BasicAuthCredentialProviderFactory;

/**
 * Thread-safe Schema Registry Client with client side caching.
 */
public class CachedSchemaRegistryClient implements SchemaRegistryClient {

  private final RestService restService;
  private final int identityMapCapacity;
  private final Map<String, Map<Schema, Integer>> schemaCache;
  private final Map<String, Map<Integer, Schema>> idCache;
  private final Map<String, Map<Schema, Integer>> versionCache;

  public static final Map<String, String> DEFAULT_REQUEST_PROPERTIES;

  static {
    DEFAULT_REQUEST_PROPERTIES = new HashMap<String, String>();
    DEFAULT_REQUEST_PROPERTIES.put("Content-Type", Versions.SCHEMA_REGISTRY_V1_JSON_WEIGHTED);
  }

  public CachedSchemaRegistryClient(String baseUrl, int identityMapCapacity) {
    this(new RestService(baseUrl), identityMapCapacity);
  }

  public CachedSchemaRegistryClient(List<String> baseUrls, int identityMapCapacity) {
    this(new RestService(baseUrls), identityMapCapacity);
  }

  public CachedSchemaRegistryClient(RestService restService, int identityMapCapacity) {
    this(restService, identityMapCapacity, null);
  }

  public CachedSchemaRegistryClient(
      String baseUrl,
      int identityMapCapacity,
      Map<String, ?> originals) {
    this(baseUrl, identityMapCapacity, originals, null);
  }

  public CachedSchemaRegistryClient(
      List<String> baseUrls,
      int identityMapCapacity,
      Map<String, ?> originals) {
    this(baseUrls, identityMapCapacity, originals, null);
  }

  public CachedSchemaRegistryClient(
      RestService restService,
      int identityMapCapacity,
      Map<String, ?> configs) {
    this(restService, identityMapCapacity, configs, null);
  }

  public CachedSchemaRegistryClient(
      String baseUrl,
      int identityMapCapacity,
      Map<String, ?> originals,
      Map<String, String> httpHeaders) {
    this(new RestService(baseUrl), identityMapCapacity, originals, httpHeaders);
  }

  public CachedSchemaRegistryClient(
      List<String> baseUrls,
      int identityMapCapacity,
      Map<String, ?> originals,
      Map<String, String> httpHeaders) {
    this(new RestService(baseUrls), identityMapCapacity, originals, httpHeaders);
  }

  public CachedSchemaRegistryClient(
      RestService restService,
      int identityMapCapacity,
      Map<String, ?> configs,
      Map<String, String> httpHeaders) {
    this.identityMapCapacity = identityMapCapacity;
    this.schemaCache = new HashMap<String, Map<Schema, Integer>>();
    this.idCache = new HashMap<String, Map<Integer, Schema>>();
    this.versionCache = new HashMap<String, Map<Schema, Integer>>();
    this.restService = restService;
    this.idCache.put(null, new HashMap<Integer, Schema>());
    configureRestService(configs, httpHeaders);
  }

  private void configureRestService(Map<String, ?> configs, Map<String, String> httpHeaders) {
    if (configs != null) {

      String credentialSourceConfig =
          (String) configs.get(SchemaRegistryClientConfig.BASIC_AUTH_CREDENTIALS_SOURCE);

      if (credentialSourceConfig != null && !credentialSourceConfig.isEmpty()) {

        BasicAuthCredentialProvider basicAuthCredentialProvider =
            BasicAuthCredentialProviderFactory.getBasicAuthCredentialProvider(
                credentialSourceConfig,
                configs);

        restService.setBasicAuthCredentialProvider(basicAuthCredentialProvider);
        restService.setHttpHeaders(httpHeaders);
      }
    }
  }

  private int registerAndGetId(String subject, Schema schema)
      throws IOException, RestClientException {
    return restService.registerSchema(schema.toString(), subject);
  }

  private int registerAndGetId(String subject, Schema schema, int id)
      throws IOException, RestClientException {
    return restService.registerSchema(schema.toString(), subject, id);
  }

  private Schema getSchemaByIdFromRegistry(int id) throws IOException, RestClientException {
    SchemaString restSchema = restService.getId(id);
    return new Schema.Parser().parse(restSchema.getSchemaString());
  }

  private int getVersionFromRegistry(String subject, Schema schema)
      throws IOException, RestClientException {
    io.confluent.kafka.schemaregistry.client.rest.entities.Schema response =
        restService.lookUpSubjectVersion(schema.toString(), subject, true);
    return response.getVersion();
  }

  private int getIdFromRegistry(String subject, Schema schema)
      throws IOException, RestClientException {
    io.confluent.kafka.schemaregistry.client.rest.entities.Schema response =
        restService.lookUpSubjectVersion(schema.toString(), subject, false);
    return response.getId();
  }

  @Override
  public synchronized int register(String subject, Schema schema)
      throws IOException, RestClientException {
<<<<<<< HEAD
    return register(subject, schema, -1);
  }

  @Override
  public synchronized int register(String subject, Schema schema, int id)
      throws IOException, RestClientException {
    Map<Schema, Integer> schemaIdMap;
    if (schemaCache.containsKey(subject)) {
      schemaIdMap = schemaCache.get(subject);
    } else {
      schemaIdMap = new IdentityHashMap<Schema, Integer>();
      schemaCache.put(subject, schemaIdMap);
    }

    if (schemaIdMap.containsKey(schema)) {
      int schemaId = schemaIdMap.get(schema);
      if (id >= 0 && id != schemaId) {
        throw new IllegalStateException("Schema already registered with id "
            + schemaId + " instead of input id " + id);
      }
      return schemaId;
    } else {
      if (schemaIdMap.size() >= identityMapCapacity) {
        throw new IllegalStateException("Too many schema objects created for " + subject + "!");
      }
      id = id >= 0 ? registerAndGetId(subject, schema, id) : registerAndGetId(subject, schema);
      schemaIdMap.put(schema, id);
      idCache.get(null).put(id, schema);
      return id;
=======
    final Map<Schema, Integer> schemaIdMap =
        schemaCache.computeIfAbsent(subject, k -> new IdentityHashMap<>());

    final Integer cachedId = schemaIdMap.get(schema);
    if (cachedId != null) {
      return cachedId;
    }

    if (schemaIdMap.size() >= identityMapCapacity) {
      throw new IllegalStateException("Too many schema objects created for " + subject + "!");
>>>>>>> 69890a88
    }

    final int retrievedId = registerAndGetId(subject, schema);
    schemaIdMap.put(schema, retrievedId);
    idCache.get(null).put(retrievedId, schema);
    return retrievedId;
  }

  @Override
  public Schema getByID(final int id) throws IOException, RestClientException {
    return getById(id);
  }

  @Override
  public synchronized Schema getById(int id) throws IOException, RestClientException {
    return getBySubjectAndId(null, id);
  }

  @Override
  public Schema getBySubjectAndID(final String subject, final int id)
      throws IOException, RestClientException {
    return getBySubjectAndId(subject, id);
  }

  @Override
  public synchronized Schema getBySubjectAndId(String subject, int id)
      throws IOException, RestClientException {

    final Map<Integer, Schema> idSchemaMap = idCache
        .computeIfAbsent(subject, k -> new HashMap<>());

    final Schema cachedSchema = idSchemaMap.get(id);
    if (cachedSchema != null) {
      return cachedSchema;
    }

    final Schema retrievedSchema = getSchemaByIdFromRegistry(id);
    idSchemaMap.put(id, retrievedSchema);
    return retrievedSchema;
  }

  @Override
  public SchemaMetadata getSchemaMetadata(String subject, int version)
      throws IOException, RestClientException {
    io.confluent.kafka.schemaregistry.client.rest.entities.Schema response
        = restService.getVersion(subject, version);
    int id = response.getId();
    String schema = response.getSchema();
    return new SchemaMetadata(id, version, schema);
  }

  @Override
  public synchronized SchemaMetadata getLatestSchemaMetadata(String subject)
      throws IOException, RestClientException {
    io.confluent.kafka.schemaregistry.client.rest.entities.Schema response
        = restService.getLatestVersion(subject);
    int id = response.getId();
    int version = response.getVersion();
    String schema = response.getSchema();
    return new SchemaMetadata(id, version, schema);
  }

  @Override
  public synchronized int getVersion(String subject, Schema schema)
      throws IOException, RestClientException {
    final Map<Schema, Integer> schemaVersionMap =
        versionCache.computeIfAbsent(subject, k -> new IdentityHashMap<>());

    final Integer cachedVersion = schemaVersionMap.get(schema);
    if (cachedVersion != null) {
      return cachedVersion;
    }

    if (schemaVersionMap.size() >= identityMapCapacity) {
      throw new IllegalStateException("Too many schema objects created for " + subject + "!");
    }

    final int retrievedVersion = getVersionFromRegistry(subject, schema);
    schemaVersionMap.put(schema, retrievedVersion);
    return retrievedVersion;
  }

  @Override
  public List<Integer> getAllVersions(String subject)
      throws IOException, RestClientException {
    return restService.getAllVersions(subject);
  }

  @Override
  public synchronized int getId(String subject, Schema schema)
      throws IOException, RestClientException {
    final Map<Schema, Integer> schemaIdMap =
        schemaCache.computeIfAbsent(subject, k -> new IdentityHashMap<>());

    final Integer cachedId = schemaIdMap.get(schema);
    if (cachedId != null) {
      return cachedId;
    }

    if (schemaIdMap.size() >= identityMapCapacity) {
      throw new IllegalStateException("Too many schema objects created for " + subject + "!");
    }

    final int retrievedId = getIdFromRegistry(subject, schema);
    schemaIdMap.put(schema, retrievedId);
    idCache.get(null).put(retrievedId, schema);
    return retrievedId;
  }

  @Override
  public List<Integer> deleteSubject(String subject) throws IOException, RestClientException {
    return deleteSubject(DEFAULT_REQUEST_PROPERTIES, subject);
  }

  @Override
  public synchronized List<Integer> deleteSubject(
      Map<String, String> requestProperties, String subject)
      throws IOException, RestClientException {
    Objects.requireNonNull(subject, "subject");
    versionCache.remove(subject);
    idCache.remove(subject);
    schemaCache.remove(subject);
    return restService.deleteSubject(requestProperties, subject);
  }

  @Override
  public Integer deleteSchemaVersion(String subject, String version)
      throws IOException, RestClientException {
    return deleteSchemaVersion(DEFAULT_REQUEST_PROPERTIES, subject, version);
  }

  @Override
  public synchronized Integer deleteSchemaVersion(
      Map<String, String> requestProperties,
      String subject,
      String version)
      throws IOException, RestClientException {
<<<<<<< HEAD
    Map<Schema, Integer> versions = versionCache.get(subject);
    if (versions != null) {
      versions.values().remove(Integer.valueOf(version));
    }
=======
    versionCache
        .getOrDefault(subject, Collections.emptyMap())
        .values()
        .remove(Integer.valueOf(version));

>>>>>>> 69890a88
    return restService.deleteSchemaVersion(requestProperties, subject, version);
  }

  @Override
  public boolean testCompatibility(String subject, Schema schema)
      throws IOException, RestClientException {
    return restService.testCompatibility(schema.toString(), subject, "latest");
  }

  @Override
  public String updateCompatibility(String subject, String compatibility)
      throws IOException, RestClientException {
    ConfigUpdateRequest response = restService.updateCompatibility(compatibility, subject);
    return response.getCompatibilityLevel();
  }

  @Override
  public String getCompatibility(String subject) throws IOException, RestClientException {
    Config response = restService.getConfig(subject);
    return response.getCompatibilityLevel();
  }

  @Override
  public String setMode(String mode)
      throws IOException, RestClientException {
    ModeUpdateRequest response = restService.setMode(mode);
    return response.getMode();
  }

  @Override
  public String getMode() throws IOException, RestClientException {
    ModeGetResponse response = restService.getMode();
    return response.getMode();
  }

  @Override
  public Collection<String> getAllSubjects() throws IOException, RestClientException {
    return restService.getAllSubjects();
  }

}<|MERGE_RESOLUTION|>--- conflicted
+++ resolved
@@ -168,51 +168,31 @@
   @Override
   public synchronized int register(String subject, Schema schema)
       throws IOException, RestClientException {
-<<<<<<< HEAD
     return register(subject, schema, -1);
   }
 
   @Override
   public synchronized int register(String subject, Schema schema, int id)
       throws IOException, RestClientException {
-    Map<Schema, Integer> schemaIdMap;
-    if (schemaCache.containsKey(subject)) {
-      schemaIdMap = schemaCache.get(subject);
-    } else {
-      schemaIdMap = new IdentityHashMap<Schema, Integer>();
-      schemaCache.put(subject, schemaIdMap);
-    }
-
-    if (schemaIdMap.containsKey(schema)) {
-      int schemaId = schemaIdMap.get(schema);
-      if (id >= 0 && id != schemaId) {
-        throw new IllegalStateException("Schema already registered with id "
-            + schemaId + " instead of input id " + id);
-      }
-      return schemaId;
-    } else {
-      if (schemaIdMap.size() >= identityMapCapacity) {
-        throw new IllegalStateException("Too many schema objects created for " + subject + "!");
-      }
-      id = id >= 0 ? registerAndGetId(subject, schema, id) : registerAndGetId(subject, schema);
-      schemaIdMap.put(schema, id);
-      idCache.get(null).put(id, schema);
-      return id;
-=======
     final Map<Schema, Integer> schemaIdMap =
         schemaCache.computeIfAbsent(subject, k -> new IdentityHashMap<>());
 
     final Integer cachedId = schemaIdMap.get(schema);
     if (cachedId != null) {
+      if (id >= 0 && id != cachedId) {
+        throw new IllegalStateException("Schema already registered with id "
+            + cachedId + " instead of input id " + id);
+      }
       return cachedId;
     }
 
     if (schemaIdMap.size() >= identityMapCapacity) {
       throw new IllegalStateException("Too many schema objects created for " + subject + "!");
->>>>>>> 69890a88
-    }
-
-    final int retrievedId = registerAndGetId(subject, schema);
+    }
+
+    final int retrievedId = id >= 0
+                            ? registerAndGetId(subject, schema, id)
+                            : registerAndGetId(subject, schema);
     schemaIdMap.put(schema, retrievedId);
     idCache.get(null).put(retrievedId, schema);
     return retrievedId;
@@ -347,18 +327,10 @@
       String subject,
       String version)
       throws IOException, RestClientException {
-<<<<<<< HEAD
-    Map<Schema, Integer> versions = versionCache.get(subject);
-    if (versions != null) {
-      versions.values().remove(Integer.valueOf(version));
-    }
-=======
     versionCache
         .getOrDefault(subject, Collections.emptyMap())
         .values()
         .remove(Integer.valueOf(version));
-
->>>>>>> 69890a88
     return restService.deleteSchemaVersion(requestProperties, subject, version);
   }
 
