--- conflicted
+++ resolved
@@ -30,12 +30,9 @@
 import io.confluent.kafka.schemaregistry.ClusterTestHarness;
 import io.confluent.kafka.schemaregistry.RestApp;
 import io.confluent.kafka.schemaregistry.avro.AvroCompatibilityLevel;
-<<<<<<< HEAD
 import io.confluent.kafka.schemaregistry.client.rest.entities.SchemaString;
 import io.confluent.kafka.schemaregistry.storage.KafkaSchemaRegistry;
 import io.confluent.kafka.schemaregistry.storage.serialization.ZkStringSerializer;
-=======
->>>>>>> 8f3acde0
 import io.confluent.kafka.schemaregistry.client.rest.exceptions.RestClientException;
 import io.confluent.kafka.schemaregistry.client.rest.utils.RestUtils;
 import io.confluent.kafka.schemaregistry.utils.TestUtils;
@@ -210,11 +207,7 @@
     // registering a schema to the master
     final String thirdSchema = avroSchemas.get(2);
     final int thirdSchemaExpectedVersion = 3;
-<<<<<<< HEAD
-    final int thirdSchemaExpectedId = KafkaSchemaRegistry.ZOOKEEPER_SCHEMA_ID_COUNTER_BATCH_SIZE;
-=======
     final int thirdSchemaExpectedId = ID_BATCH_SIZE + 1;
->>>>>>> 8f3acde0
     assertEquals("Registering a new schema to the master should succeed",
                  thirdSchemaExpectedId,
                  TestUtils.registerSchema(restApp1.restConnect, thirdSchema, subject));
@@ -245,12 +238,7 @@
 
     // register a schema to the new master
     final String fourthSchema = avroSchemas.get(3);
-<<<<<<< HEAD
-    final int fourthSchemaExpectedId =
-        2 * KafkaSchemaRegistry.ZOOKEEPER_SCHEMA_ID_COUNTER_BATCH_SIZE;
-=======
     final int fourthSchemaExpectedId = 2 * ID_BATCH_SIZE + 1;
->>>>>>> 8f3acde0
     TestUtils.registerAndVerifySchema(restApp2.restConnect, fourthSchema,
                                       fourthSchemaExpectedId,
                                       subject);
@@ -666,7 +654,7 @@
         newMasterElected, 5000, "A node should have been elected master by now.");
   }
 
-  private void waitUntilIdExists(final String baseUrl, final int expectedId, String errMsg) {
+  private void waitUntilIdExists(final String baseUrl, final int expectedId, String errorMsg) {
     Callable<Boolean> canGetSchemaById = new Callable<Boolean>() {
       @Override
       public Boolean call() throws Exception {
@@ -678,29 +666,13 @@
         }
       }
     };
-    TestUtils.waitUntilTrue(canGetSchemaById, 5000, errMsg);
-  }
-
-  private void verifyIdAndSchema(final String baseUrl, final int expectedId,
-                                 final String expectedSchemaString, String errMsg) {
-    waitUntilIdExists(baseUrl, expectedId, errMsg);
-    String schemaString = null;
-    try {
-      schemaString = RestUtils.getId(baseUrl, RestUtils.DEFAULT_REQUEST_PROPERTIES, expectedId)
-          .getSchemaString();
-    } catch (IOException e) {
-      fail(errMsg);
-    } catch (RestClientException e) {
-      fail(errMsg);
-    }
-
-    assertEquals(errMsg, expectedSchemaString, schemaString);
+    TestUtils.waitUntilTrue(canGetSchemaById, 5000, errorMsg);
   }
 
   private void waitUntilCompatibilityLevelSet(final String baseUrl, final String subject,
                                               final String expectedCompatibilityLevel,
                                               String errorMsg) {
-    Callable<Boolean> condition = new Callable<Boolean>() {
+    Callable<Boolean> canGetSchemaById = new Callable<Boolean>() {
       @Override
       public Boolean call() throws Exception {
         try {
@@ -713,6 +685,22 @@
         }
       }
     };
-    TestUtils.waitUntilTrue(condition, 5000, errorMsg);
+    TestUtils.waitUntilTrue(canGetSchemaById, 5000, errorMsg);
+  }
+
+  private void verifyIdAndSchema(final String baseUrl, final int expectedId,
+                                 final String expectedSchemaString, String errMsg) {
+    waitUntilIdExists(baseUrl, expectedId, errMsg);
+    String schemaString = null;
+    try {
+      schemaString = RestUtils.getId(baseUrl, RestUtils.DEFAULT_REQUEST_PROPERTIES, expectedId)
+          .getSchemaString();
+    } catch (IOException e) {
+      fail(errMsg);
+    } catch (RestClientException e) {
+      fail(errMsg);
+    }
+
+    assertEquals(errMsg, expectedSchemaString, schemaString);
   }
 }