--- conflicted
+++ resolved
@@ -53,6 +53,7 @@
 import io.confluent.kafka.schemaregistry.client.rest.utils.RestUtils;
 import io.confluent.kafka.schemaregistry.exceptions.IncompatibleSchemaException;
 import io.confluent.kafka.schemaregistry.exceptions.InvalidSchemaException;
+import io.confluent.kafka.schemaregistry.exceptions.SchemaRegistryIneligibleMasterException;
 import io.confluent.kafka.schemaregistry.exceptions.SchemaRegistryException;
 import io.confluent.kafka.schemaregistry.exceptions.SchemaRegistryInitializationException;
 import io.confluent.kafka.schemaregistry.exceptions.SchemaRegistryRequestForwardingException;
@@ -89,21 +90,17 @@
   private final SchemaRegistryIdentity myIdentity;
   private final Object masterLock = new Object();
   private final AvroCompatibilityLevel defaultCompatibilityLevel;
-<<<<<<< HEAD
   private final String kafkaClusterZkUrl;
   private String schemaRegistryZkUrl;
   private ZkClient zkClient;
   private final int zkSessionTimeoutMs;
   private final String clusterName;
-=======
-  private final ZkClient zkClient;
-  private final Metrics metrics;
->>>>>>> df893f21
   private SchemaRegistryIdentity masterIdentity;
   private ZookeeperMasterElector masterElector = null;
   private final boolean isEligibleForMasterElector;
   private AtomicInteger schemaIdCounter;
   private int maxSchemaIdCounterValue;
+  private Metrics metrics;
   private Sensor masterNodeSensor;
   // Track the largest id in the kafka store so far (-1 indicates none in the store)
   private int maxIdInStore = -1;
@@ -153,23 +150,23 @@
     try {
       kafkaStore.init();
     } catch (StoreInitializationException e) {
-      throw new SchemaRegistryInitializationException("Error while initializing schema" 
-                                                      + " registry", e);
-    }
-    try {
-      masterElector = new ZookeeperMasterElector(zkClient, myIdentity, this);
+      throw new SchemaRegistryInitializationException(
+          "Error initializing kafka store while initializing schema registry", e);
+    }
+    
+    try {
+      createZkNamespace();
+      masterElector = new ZookeeperMasterElector(zkClient, myIdentity, this, 
+                                                 isEligibleForMasterElector);
     } catch (SchemaRegistryStoreException e) {
-      throw new SchemaRegistryInitializationException("Error electing master while "
-                                                      + "initializing schema registry", e);
+      throw new SchemaRegistryInitializationException(
+          "Error electing master while initializing schema registry", e);
     } catch (SchemaRegistryTimeoutException e) {
       throw new SchemaRegistryInitializationException(e);
-    }
-<<<<<<< HEAD
-    createZkNamespace();
-    masterElector = new ZookeeperMasterElector(zkClient, myIdentity, this, 
-                                               isEligibleForMasterElector);
-=======
->>>>>>> df893f21
+    } catch (SchemaRegistryIneligibleMasterException e) {
+      throw new SchemaRegistryInitializationException(
+          "Attempted to elect an ineligible master while initializing schema registry", e);
+    }
   }
 
   private void createZkNamespace() {
@@ -207,8 +204,7 @@
       }
     }
   }
-
-<<<<<<< HEAD
+  
   /**
    * 'Inform' this SchemaRegistry instance which SchemaRegistry is the current master.
    * If this instance is set as the new master, ensure it is up-to-date with data in
@@ -218,17 +214,14 @@
    * @throws SchemaRegistryException
    */
   public void setMaster(@Nullable SchemaRegistryIdentity schemaRegistryIdentity)
-      throws SchemaRegistryException {
-=======
-  public void setMaster(SchemaRegistryIdentity schemaRegistryIdentity)
-      throws SchemaRegistryTimeoutException, SchemaRegistryStoreException {
->>>>>>> df893f21
+      throws SchemaRegistryIneligibleMasterException,
+             SchemaRegistryTimeoutException, SchemaRegistryStoreException {
     log.debug("Setting the master to " + schemaRegistryIdentity);
 
     // Only schema registry instances eligible for master can be set to master
     if (schemaRegistryIdentity != null && !schemaRegistryIdentity.getMasterEligibility()) {
-      throw new SchemaRegistryException("Tried to set an ineligible node to master: " +
-                                        schemaRegistryIdentity);
+      throw new SchemaRegistryIneligibleMasterException(
+          "Tried to set an ineligible node to master: " + schemaRegistryIdentity);
     }
 
     synchronized (masterLock) {
@@ -292,8 +285,7 @@
       }
 
       // determine the latest version of the schema in the subject
-      Iterator<Schema> allVersions = null;
-      allVersions = getAllVersions(subject);
+      Iterator<Schema> allVersions = getAllVersions(subject);
       Schema latestSchema = null;
       int newVersion = MIN_VERSION;
       while (allVersions.hasNext()) {
@@ -411,13 +403,9 @@
    *
    * Return the start index of the next batch.
    */
-<<<<<<< HEAD
-  private Integer nextSchemaIdCounterBatch() throws SchemaRegistryException {
+  private Integer nextSchemaIdCounterBatch() throws SchemaRegistryStoreException {
     int nextIdBatchLowerBound = 0;
 
-=======
-  private Integer nextSchemaIdCounterBatch() throws SchemaRegistryStoreException {
->>>>>>> df893f21
     // create ZOOKEEPER_SCHEMA_ID_COUNTER if it already doesn't exist
     if (!zkClient.exists(ZOOKEEPER_SCHEMA_ID_COUNTER)) {
       // Infer next batch from preexisting kafka data (if present)
@@ -427,6 +415,7 @@
                                    String.valueOf(nextIdBatchUpperBound));
       return nextIdBatchLowerBound;
     }
+
     // ZOOKEEPER_SCHEMA_ID_COUNTER exists
     int newSchemaIdCounterDataVersion = -1;
     while (newSchemaIdCounterDataVersion < 0) {
@@ -452,15 +441,9 @@
         }
 
       } else {
-<<<<<<< HEAD
-        throw new SchemaRegistryException(
-            "Failed to initialize schema registry. Failed to read schema id counter " +
-            ZOOKEEPER_SCHEMA_ID_COUNTER + " from zookeeper");
-=======
         throw new SchemaRegistryStoreException(
-            "Failed to to read schema id counter " + ZOOKEEPER_SCHEMA_ID_COUNTER +
-            " from zookeeper");
->>>>>>> df893f21
+            "Failed to initialize schema registry. Failed to read " +
+            "schema id counter " + ZOOKEEPER_SCHEMA_ID_COUNTER + " from zookeeper");
       }
       nextIdBatchLowerBound =
           Math.max(zkNextIdBatchLowerBound, getNextBatchLowerBoundFromKafkaStore());
@@ -475,22 +458,17 @@
       // determined to be the zombie master.
       // NOTE: The handling of multiple masters is still a TODO
       newSchemaIdCounterDataVersion = ZkUtils.conditionalUpdatePersistentPath(zkClient,
-                                                                              ZOOKEEPER_SCHEMA_ID_COUNTER,
-                                                                              newCounterValue,
-                                                                              counterValue.getStat()
-                                                                                  .getVersion(),
-                                                                              null);
+                                                  ZOOKEEPER_SCHEMA_ID_COUNTER,
+                                                  newCounterValue,
+                                                  counterValue.getStat().getVersion(),
+                                                  null);
       try {
         Thread.sleep(ZOOKEEPER_SCHEMA_ID_COUNTER_BATCH_WRITE_RETRY_BACKOFF_MS);
       } catch (InterruptedException ignored) {
       }
     }
-<<<<<<< HEAD
 
     return nextIdBatchLowerBound;
-=======
-    return schemaIdCounterThreshold;
->>>>>>> df893f21
   }
 
   private int forwardRegisterRequestToMaster(String subject, String schemaString, String host,
