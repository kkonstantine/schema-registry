--- conflicted
+++ resolved
@@ -50,13 +50,8 @@
   public boolean validateUpdate(SchemaRegistryKey key, SchemaRegistryValue value) {
     if (key.getKeyType() == SchemaRegistryKeyType.SCHEMA) {
       SchemaValue schemaObj = (SchemaValue) value;
-<<<<<<< HEAD
-      if (schemaObj != null && !schemaObj.isDeleted()) {
+      if (schemaObj != null) {
         SchemaKey oldKey = lookupCache.schemaKeyById(schemaObj.getId());
-=======
-      if (schemaObj != null) {
-        SchemaKey oldKey = schemaRegistry.guidToSchemaKey.get(schemaObj.getId());
->>>>>>> 91632099
         if (oldKey != null) {
           SchemaValue oldSchema;
           try {
